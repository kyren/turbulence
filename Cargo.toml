--- conflicted
+++ resolved
@@ -29,12 +29,7 @@
 thiserror = "1.0"
 
 [dev-dependencies]
-<<<<<<< HEAD
 rand = { version = "0.8", features = ["small_rng"] }
 serde = { version = "1.0", features = ["derive"] }
-=======
-rand = { version = "0.7", features = ["small_rng"] }
-serde = { version = "1.0", features = ["derive"] }
 criterion = "0.3.3"
-smol = "1.2.4"
->>>>>>> 0aee7cb5
+smol = "1.2.4"